--- conflicted
+++ resolved
@@ -101,17 +101,13 @@
             val ctx = stx.coreTransaction
             val tx = when (ctx) {
                 is ContractUpgradeWireTransaction -> ctx.buildFilteredTransaction()
-<<<<<<< HEAD
                 // TODO networkParametersHash type overlaps with the attachments type - it is problematic in filtering.
                 //  We want to be sure that attachment with the same hash as network parameters isn't revealed by accident (or vice versa).
                 //  The same applies to reference and input states.
                 //  Also, we want to ensure in this case that the componentGroup for the parameters hash is always included.
                 is WireTransaction -> ctx.buildFilteredTransaction(Predicate {
-                    it is StateRef || it is TimeWindow || it == notaryParty || it is Pair<*, *> && it.first is SecureHash && it.second == ComponentGroupEnum.PARAMETERS_GROUP.ordinal
+                    it is StateRef || it is ReferenceStateRef || it is TimeWindow || it == notaryParty || it is Pair<*, *> && it.first is SecureHash && it.second == ComponentGroupEnum.PARAMETERS_GROUP.ordinal
                 })
-=======
-                is WireTransaction -> ctx.buildFilteredTransaction(Predicate { it is StateRef || it is ReferenceStateRef || it is TimeWindow || it == notaryParty })
->>>>>>> 2c182dd1
                 else -> ctx
             }
             return session.sendAndReceiveWithRetry(NotarisationPayload(tx, signature))
