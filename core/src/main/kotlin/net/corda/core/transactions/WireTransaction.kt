package net.corda.core.transactions

import net.corda.core.CordaInternal
import net.corda.core.DeleteForDJVM
import net.corda.core.KeepForDJVM
import net.corda.core.contracts.*
import net.corda.core.contracts.ComponentGroupEnum.COMMANDS_GROUP
import net.corda.core.contracts.ComponentGroupEnum.OUTPUTS_GROUP
import net.corda.core.crypto.*
import net.corda.core.identity.Party
import net.corda.core.internal.Emoji
import net.corda.core.internal.SerializedStateAndRef
import net.corda.core.internal.createComponentGroups
import net.corda.core.node.NetworkParameters
import net.corda.core.node.ServiceHub
import net.corda.core.node.ServicesForResolution
import net.corda.core.node.services.AttachmentId
import net.corda.core.serialization.CordaSerializable
import net.corda.core.serialization.SerializedBytes
import net.corda.core.serialization.serialize
import net.corda.core.utilities.OpaqueBytes
import net.corda.core.utilities.lazyMapped
import java.security.PublicKey
import java.security.SignatureException
import java.util.function.Predicate

/**
 * A transaction ready for serialisation, without any signatures attached. A WireTransaction is usually wrapped
 * by a [SignedTransaction] that carries the signatures over this payload.
 * The identity of the transaction is the Merkle tree root of its components (see [MerkleTree]).
 *
 * For privacy purposes, each part of a transaction should be accompanied by a nonce.
 * To avoid storing a random number (nonce) per component, an initial [privacySalt] is the sole value utilised,
 * so that all component nonces are deterministically computed.
 *
 * A few notes about backwards compatibility:
 * A wire transaction can be backwards compatible, in the sense that if an old client receives a [componentGroups] with
 * more elements than expected, it will normally deserialise the required objects and omit any checks in the optional
 * new fields. Moreover, because the Merkle tree is constructed from the received list of [ComponentGroup], which internally
 * deals with bytes, any client can compute the Merkle tree and on the same time relay a [WireTransaction] object even
 * if she is unable to read some of the "optional" component types. We stress that practically, a new type of
 * [WireTransaction] should only be considered compatible if and only if the following rules apply:
 * <p><ul>
 * <li>Component-type ordering is fixed (eg. inputs, then outputs, then commands etc, see [ComponentGroupEnum] for the actual ordering).
 * <li>Removing a component-type that existed in older wire transaction types is not allowed, because it will affect the Merkle tree structure.
 * <li>Changing the order of existing component types is also not allowed, for the same reason.
 * <li>New component types must be added at the end of the list of [ComponentGroup] and update the [ComponentGroupEnum] with the new type. After a component is added, its ordinal must never change.
 * <li>A new component type should always be an "optional value", in the sense that lack of its visibility does not change the transaction and contract logic and details. An example of "optional" components could be a transaction summary or some statistics.
 * </ul></p>
 */
@CordaSerializable
@KeepForDJVM
class WireTransaction(componentGroups: List<ComponentGroup>, val privacySalt: PrivacySalt) : TraversableTransaction(componentGroups) {
    @DeleteForDJVM
    constructor(componentGroups: List<ComponentGroup>) : this(componentGroups, PrivacySalt())

    @Deprecated("Required only in some unit-tests and for backwards compatibility purposes.",
            ReplaceWith("WireTransaction(val componentGroups: List<ComponentGroup>, override val privacySalt: PrivacySalt)"), DeprecationLevel.WARNING)
    @DeleteForDJVM
    @JvmOverloads
    constructor(
            inputs: List<StateRef>,
            attachments: List<SecureHash>,
            outputs: List<TransactionState<ContractState>>,
            commands: List<Command<*>>,
            notary: Party?,
            timeWindow: TimeWindow?,
            privacySalt: PrivacySalt = PrivacySalt()
    ) : this(createComponentGroups(inputs, outputs, commands, attachments, notary, timeWindow, emptyList()), privacySalt)

    init {
        check(componentGroups.all { it.components.isNotEmpty() }) { "Empty component groups are not allowed" }
        check(componentGroups.map { it.groupIndex }.toSet().size == componentGroups.size) { "Duplicated component groups detected" }
        checkBaseInvariants()
        check(inputs.isNotEmpty() || outputs.isNotEmpty()) { "A transaction must contain at least one input or output state" }
        check(commands.isNotEmpty()) { "A transaction must contain at least one command" }
        if (timeWindow != null) check(notary != null) { "Transactions with time-windows must be notarised" }
    }

    /** The transaction id is represented by the root hash of Merkle tree over the transaction components. */
    override val id: SecureHash get() = merkleTree.hash

    /** Public keys that need to be fulfilled by signatures in order for the transaction to be valid. */
    val requiredSigningKeys: Set<PublicKey>
        get() {
            val commandKeys = commands.flatMap { it.signers }.toSet()
            // TODO: prevent notary field from being set if there are no inputs and no time-window.
            return if (notary != null && (inputs.isNotEmpty() || references.isNotEmpty() || timeWindow != null)) {
                commandKeys + notary.owningKey
            } else {
                commandKeys
            }
        }

    /**
     * Looks up identities and attachments from storage to generate a [LedgerTransaction]. A transaction is expected to
     * have been fully resolved using the resolution flow by this point.
     *
     * @throws AttachmentResolutionException if a required attachment was not found in storage.
     * @throws TransactionResolutionException if an input points to a transaction not found in storage.
     */
    @Throws(AttachmentResolutionException::class, TransactionResolutionException::class)
    @DeleteForDJVM
    fun toLedgerTransaction(services: ServicesForResolution): LedgerTransaction {
        return toLedgerTransactionInternal(
                resolveIdentity = { services.identityService.partyFromKey(it) },
                resolveAttachment = { services.attachments.openAttachment(it) },
<<<<<<< HEAD
                resolveStateRefComponent = { resolveStateRefBinaryComponent(it, services) },
                resolveParameters = {
                    val hashToResolve = it ?: services.networkParametersStorage.defaultParametersHash
                    services.networkParametersStorage.readParametersFromHash(hashToResolve)
                }
=======
                resolveStateRefAsSerialized = { resolveStateRefBinaryComponent(it, services) },
                networkParameters = services.networkParameters
>>>>>>> e14421b7
        )
    }

    /**
     * Looks up identities, attachments and dependent input states using the provided lookup functions in order to
     * construct a [LedgerTransaction]. Note that identity lookup failure does *not* cause an exception to be thrown.
     *
     * @throws AttachmentResolutionException if a required attachment was not found using [resolveAttachment].
     * @throws TransactionResolutionException if an input was not found not using [resolveStateRef].
     */
    @Deprecated("Use toLedgerTransaction(ServicesForTransaction) instead")
    @Throws(AttachmentResolutionException::class, TransactionResolutionException::class)
    fun toLedgerTransaction(
            resolveIdentity: (PublicKey) -> Party?,
            resolveAttachment: (SecureHash) -> Attachment?,
            resolveStateRef: (StateRef) -> TransactionState<*>?,
            @Suppress("UNUSED_PARAMETER") resolveContractAttachment: (TransactionState<ContractState>) -> AttachmentId?,
            resolveParameters: (SecureHash?) -> NetworkParameters?
    ): LedgerTransaction {
        // This reverts to serializing the resolved transaction state.
        return toLedgerTransactionInternal(resolveIdentity, resolveAttachment, { stateRef -> resolveStateRef(stateRef)?.serialize() }, resolveParameters)
    }

    private fun toLedgerTransactionInternal(
            resolveIdentity: (PublicKey) -> Party?,
            resolveAttachment: (SecureHash) -> Attachment?,
<<<<<<< HEAD
            resolveStateRefComponent: (StateRef) -> SerializedBytes<TransactionState<ContractState>>?,
            resolveParameters: (SecureHash?) -> NetworkParameters?
=======
            resolveStateRefAsSerialized: (StateRef) -> SerializedBytes<TransactionState<ContractState>>?,
            networkParameters: NetworkParameters?
>>>>>>> e14421b7
    ): LedgerTransaction {
        // Look up public keys to authenticated identities.
        val authenticatedCommands = commands.lazyMapped { cmd, _ ->
            val parties = cmd.signers.mapNotNull { pk -> resolveIdentity(pk) }
            CommandWithParties(cmd.signers, parties, cmd.value)
        }

        val serializedResolvedInputs = inputs.map { ref ->
            SerializedStateAndRef(resolveStateRefAsSerialized(ref) ?: throw TransactionResolutionException(ref.txhash), ref)
        }
        val resolvedInputs = serializedResolvedInputs.lazyMapped { star, _ -> star.toStateAndRef() }

        val serializedResolvedReferences = references.map { ref ->
            SerializedStateAndRef(resolveStateRefAsSerialized(ref) ?: throw TransactionResolutionException(ref.txhash), ref)
        }
<<<<<<< HEAD
        val resolvedNetworkParameters = resolveParameters(networkParametersHash) ?: throw TransactionResolutionException(id)
        val ltx = LedgerTransaction.makeLedgerTransaction(resolvedInputs, outputs, authenticatedArgs, attachments, id, notary, timeWindow, privacySalt, resolvedNetworkParameters, resolvedReferences, componentGroups, resolvedInputBytes, resolvedReferenceBytes)
        checkTransactionSize(ltx, resolvedNetworkParameters.maxTransactionSize)
=======
        val resolvedReferences = serializedResolvedReferences.lazyMapped { star, _ -> star.toStateAndRef() }

        val resolvedAttachments = attachments.lazyMapped { att, _ -> resolveAttachment(att) ?: throw AttachmentResolutionException(att) }

        val ltx = LedgerTransaction.create(
                resolvedInputs,
                outputs,
                authenticatedCommands,
                resolvedAttachments,
                id,
                notary,
                timeWindow,
                privacySalt,
                networkParameters,
                resolvedReferences,
                componentGroups,
                serializedResolvedInputs,
                serializedResolvedReferences
        )

        checkTransactionSize(ltx, networkParameters?.maxTransactionSize ?: DEFAULT_MAX_TX_SIZE, serializedResolvedInputs, serializedResolvedReferences)

>>>>>>> e14421b7
        return ltx
    }

    /**
     * Deterministic function that checks if the transaction is below the maximum allowed size.
     * It uses the binary representation of transactions.
     */
    private fun checkTransactionSize(ltx: LedgerTransaction,
                                     maxTransactionSize: Int,
                                     resolvedSerializedInputs: List<SerializedStateAndRef>,
                                     resolvedSerializedReferences: List<SerializedStateAndRef>) {
        var remainingTransactionSize = maxTransactionSize

        fun minus(size: Int) {
            require(remainingTransactionSize > size) { "Transaction exceeded network's maximum transaction size limit : $maxTransactionSize bytes." }
            remainingTransactionSize -= size
        }

        // This calculates a value that is slightly lower than the actual re-serialized version. But it is stable and does not depend on the classloader.
        fun componentGroupSize(componentGroup: ComponentGroupEnum): Int {
            return this.componentGroups.firstOrNull { it.groupIndex == componentGroup.ordinal }?.let { cg -> cg.components.sumBy { it.size } + 4 } ?: 0
        }

        // Check attachments size first as they are most likely to go over the limit. With ContractAttachment instances
        // it's likely that the same underlying Attachment CorDapp will occur more than once so we dedup on the attachment id.
        ltx.attachments.distinctBy { it.id }.forEach { minus(it.size) }

        minus(resolvedSerializedInputs.sumBy { it.serializedState.size })
        minus(resolvedSerializedReferences.sumBy { it.serializedState.size })

        // For Commands and outputs we can use the component groups as they are already serialized.
        minus(componentGroupSize(COMMANDS_GROUP))
        minus(componentGroupSize(OUTPUTS_GROUP))
    }

    /**
     * Build filtered transaction using provided filtering functions.
     */
    fun buildFilteredTransaction(filtering: Predicate<Any>): FilteredTransaction =
            FilteredTransaction.buildFilteredTransaction(this, filtering)

    /**
     * Builds whole Merkle tree for a transaction.
     * Briefly, each component group has its own sub Merkle tree and all of the roots of these trees are used as leaves
     * in a top level Merkle tree.
     * Note that ordering of elements inside a [ComponentGroup] matters when computing the Merkle root.
     * On the other hand, insertion group ordering does not affect the top level Merkle tree construction, as it is
     * actually an ordered Merkle tree, where its leaves are ordered based on the group ordinal in [ComponentGroupEnum].
     * If any of the groups is an empty list or a null object, then [SecureHash.allOnesHash] is used as its hash.
     * Also, [privacySalt] is not a Merkle tree leaf, because it is already "inherently" included via the component nonces.
     */
    val merkleTree: MerkleTree by lazy { MerkleTree.getMerkleTree(groupHashes) }

    /**
     * The leaves (group hashes) of the top level Merkle tree.
     * If a group's Merkle root is allOnesHash, it is a flag that denotes this group is empty (if list) or null (if single object)
     * in the wire transaction.
     */
    internal val groupHashes: List<SecureHash> by lazy {
        val listOfLeaves = mutableListOf<SecureHash>()
        // Even if empty and not used, we should at least send oneHashes for each known
        // or received but unknown (thus, bigger than known ordinal) component groups.
        for (i in 0..componentGroups.map { it.groupIndex }.max()!!) {
            val root = groupsMerkleRoots[i] ?: SecureHash.allOnesHash
            listOfLeaves.add(root)
        }
        listOfLeaves
    }

    /**
     * Calculate the hashes of the existing component groups, that are used to build the transaction's Merkle tree.
     * Each group has its own sub Merkle tree and the hash of the root of this sub tree works as a leaf of the top
     * level Merkle tree. The root of the latter is the transaction identifier.
     *
     * The tree structure is helpful for preserving privacy, please
     * see the user-guide section "Transaction tear-offs" to learn more about this topic.
     */
    internal val groupsMerkleRoots: Map<Int, SecureHash> by lazy {
        availableComponentHashes.map { Pair(it.key, MerkleTree.getMerkleTree(it.value).hash) }.toMap()
    }

    /**
     * Calculate nonces for every transaction component, including new fields (due to backwards compatibility support) we cannot process.
     * Nonce are computed in the following way:
     * nonce1 = H(salt || path_for_1st_component)
     * nonce2 = H(salt || path_for_2nd_component)
     * etc.
     * Thus, all of the nonces are "independent" in the sense that knowing one or some of them, you can learn
     * nothing about the rest.
     */
    internal val availableComponentNonces: Map<Int, List<SecureHash>> by lazy {
        componentGroups.map { Pair(it.groupIndex, it.components.mapIndexed { internalIndex, internalIt -> componentHash(internalIt, privacySalt, it.groupIndex, internalIndex) }) }.toMap()
    }

    /**
     * Calculate hashes for every transaction component. These will be used to build the full Merkle tree.
     * The root of the tree is the transaction identifier. The tree structure is helpful for privacy, please
     * see the user-guide section "Transaction tear-offs" to learn more about this topic.
     */
    internal val availableComponentHashes: Map<Int, List<SecureHash>> by lazy {
        componentGroups.map { Pair(it.groupIndex, it.components.mapIndexed { internalIndex, internalIt -> componentHash(availableComponentNonces[it.groupIndex]!![internalIndex], internalIt) }) }.toMap()
    }

    /**
     * Checks that the given signature matches one of the commands and that it is a correct signature over the tx.
     *
     * @throws SignatureException if the signature didn't match the transaction contents.
     * @throws IllegalArgumentException if the signature key doesn't appear in any command.
     */
    fun checkSignature(sig: TransactionSignature) {
        require(commands.any { it.signers.any { sig.by in it.keys } }) { "Signature key doesn't match any command" }
        sig.verify(id)
    }

    companion object {
<<<<<<< HEAD
        /**
         * Creating list of [ComponentGroup] used in one of the constructors of [WireTransaction] required
         * for backwards compatibility purposes.
         */
        @JvmOverloads
=======
        private const val DEFAULT_MAX_TX_SIZE = 10485760

>>>>>>> e14421b7
        @CordaInternal
        @Deprecated("Do not use, this is internal API")
        fun createComponentGroups(inputs: List<StateRef>,
                                  outputs: List<TransactionState<ContractState>>,
                                  commands: List<Command<*>>,
                                  attachments: List<SecureHash>,
                                  notary: Party?,
<<<<<<< HEAD
                                  timeWindow: TimeWindow?,
                                  references: List<StateRef> = emptyList(),
                                  networkParametersHash: SecureHash? = null): List<ComponentGroup> {
            val serialize = { value: Any, _: Int -> value.serialize() }
            val componentGroupMap: MutableList<ComponentGroup> = mutableListOf()
            if (inputs.isNotEmpty()) componentGroupMap.add(ComponentGroup(INPUTS_GROUP.ordinal, inputs.lazyMapped(serialize)))
            if (references.isNotEmpty()) componentGroupMap.add(ComponentGroup(REFERENCES_GROUP.ordinal, references.lazyMapped(serialize)))
            if (outputs.isNotEmpty()) componentGroupMap.add(ComponentGroup(OUTPUTS_GROUP.ordinal, outputs.lazyMapped(serialize)))
            // Adding commandData only to the commands group. Signers are added in their own group.
            if (commands.isNotEmpty()) componentGroupMap.add(ComponentGroup(COMMANDS_GROUP.ordinal, commands.map { it.value }.lazyMapped(serialize)))
            if (attachments.isNotEmpty()) componentGroupMap.add(ComponentGroup(ATTACHMENTS_GROUP.ordinal, attachments.lazyMapped(serialize)))
            if (notary != null) componentGroupMap.add(ComponentGroup(NOTARY_GROUP.ordinal, listOf(notary).lazyMapped(serialize)))
            if (timeWindow != null) componentGroupMap.add(ComponentGroup(TIMEWINDOW_GROUP.ordinal, listOf(timeWindow).lazyMapped(serialize)))
            // Adding signers to their own group. This is required for command visibility purposes: a party receiving
            // a FilteredTransaction can now verify it sees all the commands it should sign.
            if (commands.isNotEmpty()) componentGroupMap.add(ComponentGroup(SIGNERS_GROUP.ordinal, commands.map { it.signers }.lazyMapped(serialize)))
            if (networkParametersHash != null) componentGroupMap.add(ComponentGroup(PARAMETERS_GROUP.ordinal, listOf(networkParametersHash.serialize())))
            return componentGroupMap
=======
                                  timeWindow: TimeWindow?): List<ComponentGroup> {
            return createComponentGroups(inputs, outputs, commands, attachments, notary, timeWindow, emptyList())
>>>>>>> e14421b7
        }

        /**
         * This is the main logic that knows how to retrieve the binary representation of [StateRef]s.
         *
         * For [ContractUpgradeWireTransaction] or [NotaryChangeWireTransaction] it knows how to recreate the output state in the correct classloader independent of the node's classpath.
         */
        @CordaInternal
        internal fun resolveStateRefBinaryComponent(stateRef: StateRef, services: ServicesForResolution): SerializedBytes<TransactionState<ContractState>>? {
            return if (services is ServiceHub) {
                val coreTransaction = services.validatedTransactions.getTransaction(stateRef.txhash)?.coreTransaction
                        ?: throw TransactionResolutionException(stateRef.txhash)
                when (coreTransaction) {
                    is WireTransaction -> coreTransaction.componentGroups.firstOrNull { it.groupIndex == ComponentGroupEnum.OUTPUTS_GROUP.ordinal }?.components?.get(stateRef.index) as SerializedBytes<TransactionState<ContractState>>?
                    is ContractUpgradeWireTransaction -> coreTransaction.resolveOutputComponent(services, stateRef)
                    is NotaryChangeWireTransaction -> coreTransaction.resolveOutputComponent(services, stateRef)
                    else -> throw UnsupportedOperationException("Attempting to resolve input ${stateRef.index} of a ${coreTransaction.javaClass} transaction. This is not supported.")
                }
            } else {
                // For backwards compatibility revert to using the node classloader.
                services.loadState(stateRef).serialize()
            }
        }
    }

    @DeleteForDJVM
    override fun toString(): String {
        val buf = StringBuilder()
        buf.appendln("Transaction:")
<<<<<<< HEAD
        for (reference in references) buf.appendln("${Emoji.rightArrow}REFS:      $reference")
        for (input in inputs) buf.appendln("${Emoji.rightArrow}INPUT:      $input")
        for ((data) in outputs) buf.appendln("${Emoji.leftArrow}OUTPUT:     $data")
        for (command in commands) buf.appendln("${Emoji.diamond}COMMAND:    $command")
        for (attachment in attachments) buf.appendln("${Emoji.paperclip}ATTACHMENT: $attachment")
        if (networkParametersHash != null) buf.appendln("PARAMETERS HASH: $networkParametersHash")
=======
        for (reference in references) {
            val emoji = Emoji.rightArrow
            buf.appendln("${emoji}REFS:       $reference")
        }
        for (input in inputs) {
            val emoji = Emoji.rightArrow
            buf.appendln("${emoji}INPUT:      $input")
        }
        for ((data) in outputs) {
            val emoji = Emoji.leftArrow
            buf.appendln("${emoji}OUTPUT:     $data")
        }
        for (command in commands) {
            val emoji = Emoji.diamond
            buf.appendln("${emoji}COMMAND:    $command")
        }
        for (attachment in attachments) {
            val emoji = Emoji.paperclip
            buf.appendln("${emoji}ATTACHMENT: $attachment")
        }
>>>>>>> e14421b7
        return buf.toString()
    }

    override fun equals(other: Any?): Boolean {
        if (other is WireTransaction) {
            return (this.id == other.id)
        }
        return false
    }

    override fun hashCode(): Int = id.hashCode()
}

/**
 * A ComponentGroup is used to store the full list of transaction components of the same type in serialised form.
 * Practically, a group per component type of a transaction is required; thus, there will be a group for input states,
 * a group for all attachments (if there are any) etc.
 */
@CordaSerializable
open class ComponentGroup(open val groupIndex: Int, open val components: List<OpaqueBytes>)<|MERGE_RESOLUTION|>--- conflicted
+++ resolved
@@ -105,16 +105,11 @@
         return toLedgerTransactionInternal(
                 resolveIdentity = { services.identityService.partyFromKey(it) },
                 resolveAttachment = { services.attachments.openAttachment(it) },
-<<<<<<< HEAD
-                resolveStateRefComponent = { resolveStateRefBinaryComponent(it, services) },
+                resolveStateRefAsSerialized = { resolveStateRefBinaryComponent(it, services) },
                 resolveParameters = {
                     val hashToResolve = it ?: services.networkParametersStorage.defaultParametersHash
                     services.networkParametersStorage.readParametersFromHash(hashToResolve)
                 }
-=======
-                resolveStateRefAsSerialized = { resolveStateRefBinaryComponent(it, services) },
-                networkParameters = services.networkParameters
->>>>>>> e14421b7
         )
     }
 
@@ -141,13 +136,8 @@
     private fun toLedgerTransactionInternal(
             resolveIdentity: (PublicKey) -> Party?,
             resolveAttachment: (SecureHash) -> Attachment?,
-<<<<<<< HEAD
-            resolveStateRefComponent: (StateRef) -> SerializedBytes<TransactionState<ContractState>>?,
+            resolveStateRefAsSerialized: (StateRef) -> SerializedBytes<TransactionState<ContractState>>?,
             resolveParameters: (SecureHash?) -> NetworkParameters?
-=======
-            resolveStateRefAsSerialized: (StateRef) -> SerializedBytes<TransactionState<ContractState>>?,
-            networkParameters: NetworkParameters?
->>>>>>> e14421b7
     ): LedgerTransaction {
         // Look up public keys to authenticated identities.
         val authenticatedCommands = commands.lazyMapped { cmd, _ ->
@@ -163,14 +153,11 @@
         val serializedResolvedReferences = references.map { ref ->
             SerializedStateAndRef(resolveStateRefAsSerialized(ref) ?: throw TransactionResolutionException(ref.txhash), ref)
         }
-<<<<<<< HEAD
+        val resolvedReferences = serializedResolvedReferences.lazyMapped { star, _ -> star.toStateAndRef() }
+
+        val resolvedAttachments = attachments.lazyMapped { att, _ -> resolveAttachment(att) ?: throw AttachmentResolutionException(att) }
+
         val resolvedNetworkParameters = resolveParameters(networkParametersHash) ?: throw TransactionResolutionException(id)
-        val ltx = LedgerTransaction.makeLedgerTransaction(resolvedInputs, outputs, authenticatedArgs, attachments, id, notary, timeWindow, privacySalt, resolvedNetworkParameters, resolvedReferences, componentGroups, resolvedInputBytes, resolvedReferenceBytes)
-        checkTransactionSize(ltx, resolvedNetworkParameters.maxTransactionSize)
-=======
-        val resolvedReferences = serializedResolvedReferences.lazyMapped { star, _ -> star.toStateAndRef() }
-
-        val resolvedAttachments = attachments.lazyMapped { att, _ -> resolveAttachment(att) ?: throw AttachmentResolutionException(att) }
 
         val ltx = LedgerTransaction.create(
                 resolvedInputs,
@@ -181,16 +168,15 @@
                 notary,
                 timeWindow,
                 privacySalt,
-                networkParameters,
+                resolvedNetworkParameters,
                 resolvedReferences,
                 componentGroups,
                 serializedResolvedInputs,
                 serializedResolvedReferences
         )
 
-        checkTransactionSize(ltx, networkParameters?.maxTransactionSize ?: DEFAULT_MAX_TX_SIZE, serializedResolvedInputs, serializedResolvedReferences)
-
->>>>>>> e14421b7
+        checkTransactionSize(ltx, resolvedNetworkParameters.maxTransactionSize, serializedResolvedInputs, serializedResolvedReferences)
+
         return ltx
     }
 
@@ -306,16 +292,6 @@
     }
 
     companion object {
-<<<<<<< HEAD
-        /**
-         * Creating list of [ComponentGroup] used in one of the constructors of [WireTransaction] required
-         * for backwards compatibility purposes.
-         */
-        @JvmOverloads
-=======
-        private const val DEFAULT_MAX_TX_SIZE = 10485760
-
->>>>>>> e14421b7
         @CordaInternal
         @Deprecated("Do not use, this is internal API")
         fun createComponentGroups(inputs: List<StateRef>,
@@ -323,29 +299,12 @@
                                   commands: List<Command<*>>,
                                   attachments: List<SecureHash>,
                                   notary: Party?,
-<<<<<<< HEAD
-                                  timeWindow: TimeWindow?,
-                                  references: List<StateRef> = emptyList(),
-                                  networkParametersHash: SecureHash? = null): List<ComponentGroup> {
-            val serialize = { value: Any, _: Int -> value.serialize() }
-            val componentGroupMap: MutableList<ComponentGroup> = mutableListOf()
-            if (inputs.isNotEmpty()) componentGroupMap.add(ComponentGroup(INPUTS_GROUP.ordinal, inputs.lazyMapped(serialize)))
-            if (references.isNotEmpty()) componentGroupMap.add(ComponentGroup(REFERENCES_GROUP.ordinal, references.lazyMapped(serialize)))
-            if (outputs.isNotEmpty()) componentGroupMap.add(ComponentGroup(OUTPUTS_GROUP.ordinal, outputs.lazyMapped(serialize)))
-            // Adding commandData only to the commands group. Signers are added in their own group.
-            if (commands.isNotEmpty()) componentGroupMap.add(ComponentGroup(COMMANDS_GROUP.ordinal, commands.map { it.value }.lazyMapped(serialize)))
-            if (attachments.isNotEmpty()) componentGroupMap.add(ComponentGroup(ATTACHMENTS_GROUP.ordinal, attachments.lazyMapped(serialize)))
-            if (notary != null) componentGroupMap.add(ComponentGroup(NOTARY_GROUP.ordinal, listOf(notary).lazyMapped(serialize)))
-            if (timeWindow != null) componentGroupMap.add(ComponentGroup(TIMEWINDOW_GROUP.ordinal, listOf(timeWindow).lazyMapped(serialize)))
-            // Adding signers to their own group. This is required for command visibility purposes: a party receiving
-            // a FilteredTransaction can now verify it sees all the commands it should sign.
-            if (commands.isNotEmpty()) componentGroupMap.add(ComponentGroup(SIGNERS_GROUP.ordinal, commands.map { it.signers }.lazyMapped(serialize)))
-            if (networkParametersHash != null) componentGroupMap.add(ComponentGroup(PARAMETERS_GROUP.ordinal, listOf(networkParametersHash.serialize())))
-            return componentGroupMap
-=======
                                   timeWindow: TimeWindow?): List<ComponentGroup> {
+            //TODO rebase
+            // todo references?
+//            networkParametersHash: SecureHash? = null
+//            if (networkParametersHash != null) componentGroupMap.add(ComponentGroup(PARAMETERS_GROUP.ordinal, listOf(networkParametersHash.serialize())))
             return createComponentGroups(inputs, outputs, commands, attachments, notary, timeWindow, emptyList())
->>>>>>> e14421b7
         }
 
         /**
@@ -375,14 +334,6 @@
     override fun toString(): String {
         val buf = StringBuilder()
         buf.appendln("Transaction:")
-<<<<<<< HEAD
-        for (reference in references) buf.appendln("${Emoji.rightArrow}REFS:      $reference")
-        for (input in inputs) buf.appendln("${Emoji.rightArrow}INPUT:      $input")
-        for ((data) in outputs) buf.appendln("${Emoji.leftArrow}OUTPUT:     $data")
-        for (command in commands) buf.appendln("${Emoji.diamond}COMMAND:    $command")
-        for (attachment in attachments) buf.appendln("${Emoji.paperclip}ATTACHMENT: $attachment")
-        if (networkParametersHash != null) buf.appendln("PARAMETERS HASH: $networkParametersHash")
-=======
         for (reference in references) {
             val emoji = Emoji.rightArrow
             buf.appendln("${emoji}REFS:       $reference")
@@ -403,7 +354,9 @@
             val emoji = Emoji.paperclip
             buf.appendln("${emoji}ATTACHMENT: $attachment")
         }
->>>>>>> e14421b7
+        if (networkParametersHash != null) {
+            buf.appendln("PARAMETERS HASH:  $networkParametersHash")
+        }
         return buf.toString()
     }
 
