--- conflicted
+++ resolved
@@ -176,12 +176,8 @@
                 notary,
                 timeWindow,
                 privacySalt,
-<<<<<<< HEAD
-                testNetworkParameters()
-=======
-                null,
+                testNetworkParameters(),
                 emptyList()
->>>>>>> e14421b7
         )
 
         assertFailsWith<TransactionVerificationException.NotaryChangeInWrongTransactionType> { buildTransaction() }
